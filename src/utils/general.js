/* eslint-disable global-require */
const { first } = require('lodash');
const sanitizeFilename = require('sanitize-filename');
const { ExportError, ErrorMessages } = require('../errors/ExportError');
const { isCordova, isElectron } = require('./Environment');
const { getFileNativePath, copy } = require('./filesystem');
const {
  caseProperty,
  sessionProperty,
  protocolProperty,
  entityAttributesProperty,
  sessionExportTimeProperty,
  codebookHashProperty,
} = require('./reservedAttributes');

// Session vars should match https://github.com/codaco/graphml-schemas/blob/master/xmlns/1.0/graphml%2Bnetcanvas.xsd
const verifySessionVariables = (sessionVariables) => {
  if (
    !sessionVariables[caseProperty]
    || !sessionVariables[sessionProperty]
    || !sessionVariables[protocolProperty]
    || !sessionVariables[sessionExportTimeProperty]
    || !sessionVariables[codebookHashProperty]
  ) {
    throw new ExportError(ErrorMessages.MissingParameters);
  }

  return true;
};

const getEntityAttributes = (entity) => (entity && entity[entityAttributesProperty]) || {};

const escapeFilePart = (part) => part.replace(/\W/g, '');

const sleep = (time = 2000) => (passThrough) => (
  new Promise((resolve) => setTimeout(() => resolve(passThrough), time))
);

// Utility method for use during testing.
const randomFail = (passThrough) => new Promise((resolve, reject) => {
  if (Math.random() >= 0.5) {
    reject(new Error('Error happened!'));
  }

  resolve(passThrough);
});

const makeFilename = (prefix, entityType, exportFormat, extension) => {
  let name = prefix;
  if (extension !== `.${exportFormat}`) {
    name += name ? '_' : '';
    name += exportFormat;
  }
  if (entityType) {
    name += `_${escapeFilePart(entityType)}`;
  }
  return `${name}${extension}`;
};

const extensions = {
  graphml: '.graphml',
  csv: '.csv',
};

/**
 * Provide the appropriate file extension for the export type
 * @param  {string} formatterType one of the `format`s
 * @return {string}
 */
const getFileExtension = (formatterType) => {
  switch (formatterType) {
    case 'graphml':
      return extensions.graphml;
    case 'adjacencyMatrix':
    case 'edgeList':
    case 'attributeList':
    case 'ego':
      return extensions.csv;
    default:
      return null;
  }
};

// Determine filename prefix based on if we are exporting a single session
// or a unified network
const getFilePrefix = (session, protocol, unifyNetworks) => {
  if (unifyNetworks) {
    return sanitizeFilename(protocol.name);
  }

  return `${sanitizeFilename(session.sessionVariables[caseProperty])}_${session.sessionVariables[sessionProperty]}`;
};

const extensionPattern = new RegExp(`${Object.values(extensions).join('|')}$`);

<<<<<<< HEAD
const handlePlatformSaveDialog = (zipLocation, filename) => new Promise((resolve, reject) => {
=======
const handlePlatformSaveDialog = (zipLocation) => new Promise((resolve, reject) => {
>>>>>>> 56c49c8d
  if (!zipLocation) {
    reject();
  }
  if (isElectron()) {
    let electron;

    if (typeof window !== 'undefined' && window) {
      electron = window.require('electron').remote;
    } else {
      // if no window object assume we are in nodejs environment (Electron main)
      // no remote needed
      electron = require('electron');
    }

    const { dialog } = electron;
    const browserWindow = first(electron.BrowserWindow.getAllWindows());

    dialog.showSaveDialog(
      browserWindow,
      {
        filters: [{ name: 'zip', extensions: ['zip'] }],
        defaultPath: filename,
      },
    )
      .then(({ canceled, filePath }) => {
        if (canceled) {
          resolve();
        }

        copy(zipLocation, filePath)
          .then(() => {
            const { shell } = electron;
            shell.showItemInFolder(filePath);
            resolve();
          })
          .catch(reject);
      });
  }

  if (isCordova()) {
    getFileNativePath(zipLocation)
      .then((nativePath) => {
        window.plugins.socialsharing.shareWithOptions({
          message: 'Your zipped network canvas data.', // not supported on some apps
          subject: 'network canvas export',
          files: [nativePath],
          chooserTitle: 'Share zip file via', // Android only
        }, resolve, reject);
      });
  }
});

module.exports = {
  escapeFilePart,
  extensionPattern,
  extensions,
  getEntityAttributes,
  getFileExtension,
  getFilePrefix,
  makeFilename,
  verifySessionVariables,
  sleep,
  randomFail,
  handlePlatformSaveDialog,
};<|MERGE_RESOLUTION|>--- conflicted
+++ resolved
@@ -93,11 +93,7 @@
 
 const extensionPattern = new RegExp(`${Object.values(extensions).join('|')}$`);
 
-<<<<<<< HEAD
 const handlePlatformSaveDialog = (zipLocation, filename) => new Promise((resolve, reject) => {
-=======
-const handlePlatformSaveDialog = (zipLocation) => new Promise((resolve, reject) => {
->>>>>>> 56c49c8d
   if (!zipLocation) {
     reject();
   }
